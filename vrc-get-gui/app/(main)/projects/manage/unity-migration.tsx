--- conflicted
+++ resolved
@@ -1,16 +1,5 @@
 import { Button } from "@/components/ui/button";
 import {
-<<<<<<< HEAD
-	environmentCopyProjectForMigration, environmentUnityVersions,
-	projectCallUnityForMigration, projectIsUnityLaunching,
-	projectMigrateProjectTo2022, TauriUnityVersions, utilOpenUrl
-} from "@/lib/bindings";
-import {callAsyncCommand} from "@/lib/call-async-command";
-import {useRouter} from "next/navigation";
-import {useUnitySelectorDialog} from "@/lib/use-unity-selector-dialog";
-import {assertNever} from "@/lib/assert-never";
-import {compareUnityVersionString, parseUnityVersion} from "@/lib/version";
-=======
 	DialogDescription,
 	DialogFooter,
 	DialogOpen,
@@ -24,16 +13,15 @@
 	projectCallUnityForMigration,
 	projectIsUnityLaunching,
 	projectMigrateProjectTo2022,
+	utilOpenUrl,
 } from "@/lib/bindings";
 import { callAsyncCommand } from "@/lib/call-async-command";
 import { tc, tt } from "@/lib/i18n";
-import { shellOpen } from "@/lib/shellOpen";
 import { toastError, toastSuccess, toastThrownError } from "@/lib/toast";
 import { useUnitySelectorDialog } from "@/lib/use-unity-selector-dialog";
 import { compareUnityVersionString, parseUnityVersion } from "@/lib/version";
 import { useRouter } from "next/navigation";
 import React, { Fragment, useCallback } from "react";
->>>>>>> 0744a96c
 
 type UnityInstallation = [path: string, version: string, fromHub: boolean];
 
@@ -679,13 +667,8 @@
 	close: () => void;
 }) {
 	const openUnityHub = async () => {
-<<<<<<< HEAD
 		await utilOpenUrl(installWithUnityHubLink);
-	}
-=======
-		await shellOpen(installWithUnityHubLink);
-	};
->>>>>>> 0744a96c
+	};
 
 	return (
 		<>
