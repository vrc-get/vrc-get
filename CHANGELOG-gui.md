--- conflicted
+++ resolved
@@ -15,11 +15,8 @@
 - Upgrade to the stable latest version even if some package has newer prerelease version `#1450`
 - Buttons to open settings, logs, and templates location `#1451`
 - Error page `#1457`
-<<<<<<< HEAD
+- Ctrl + F on Log, Projects List, and Project page will focus search box on the page `#1485`
 - Partial macOS Mojave Support `#1404`
-=======
-- Ctrl + F on Log, Projects List, and Project page will focus search box on the page `#1485`
->>>>>>> 746e2724
 
 ### Changed
 - GitHub Releases for ALCOM is no longer prereleases
