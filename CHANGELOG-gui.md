--- conflicted
+++ resolved
@@ -8,9 +8,6 @@
 
 ## [Unreleased]
 ### Added
-<<<<<<< HEAD
-- Partial macOS Mojave Support `#1404`
-=======
 - System Information card to Settings Page `#1406`
 - Traditional Chinese translation `#1442`
 - Reinstall some selected packages `#1450`
@@ -18,7 +15,7 @@
 - Upgrade to the stable latest version even if some package has newer prerelease version `#1450`
 - Buttons to open settings, logs, and templates location `#1451`
 - Error page `#1457`
->>>>>>> 1f31c8e2
+- Partial macOS Mojave Support `#1404`
 
 ### Changed
 - GitHub Releases for ALCOM is no longer prereleases
