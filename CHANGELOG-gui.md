--- conflicted
+++ resolved
@@ -19,11 +19,8 @@
 
 ### Fixed
 - Impossible to control some portion if the window is narrow `#805`
-<<<<<<< HEAD
+- Reorder Sidebar menu for clearer organization `#820`
 - Added dedicated messages for bulk actions in manage packages page `#819`
-=======
-- Reorder Sidebar menu for clearer organization `#820`
->>>>>>> d77a4bc8
 
 ### Security
 
