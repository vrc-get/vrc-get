# Changelog

All notable changes to this project will be documented in this file.

The format is based on [Keep a Changelog].

[Keep a Changelog]: https://keepachangelog.com/en/1.1.0/

## [Unreleased]
### Added
- Add support for `keywords` UPM manifest field `#2375`
  - You now can specifiy search keywords for package with `keywords` UPM manifest field

### Changed
- Improved the Template Editor with AutoComplete `#2371`
  - You no longer need to remember the package name (id) and version associated with the package.
  - You now can search package by display name, name (id), aliases to enter package name, and ALCOM shows common version range for you.
<<<<<<< HEAD
- Improved behavior about `settings.json` to `vcc.litedb` migration `#2327`
  - See [`vrchat-community/creator-companion#492`](https://github.com/vrchat-community/creator-companion/issues/492) and the PR for details
=======
- Updated project settings of templates to include Item layer `#2373`
  - You should no longer need to update layers and collision matrix before uploading world
>>>>>>> 44d6669d

### Deprecated

### Removed

### Fixed
- Packages are not deselected after installing packages `#2372`

### Security

## [1.1.2] - 2025-06-30
### Fixed
- Fixed `a - b` version range is not correctly serialized on the `vpm-manifest.json`
- Frontend error on package list update [`#2341`](https://github.com/vrc-get/vrc-get/pull/2341)

## [1.1.1] - 2025-06-21
### Fixed
- Unity can be duplicated [`#2321`](https://github.com/vrc-get/vrc-get/pull/2321)
- Crash on creating a new project on Windows [`#2326`](https://github.com/vrc-get/vrc-get/pull/2326)

## [1.1.0] - 2025-06-19
### Added
- Support for Projects with Unity 2018 or older [`#2106`](https://github.com/vrc-get/vrc-get/pull/2106)
  - Projects with Unity 2018 cannot be added before, but since this version you can add to your project list.
  - Unity 2017 or older doesn't have Unity Package Manager, the base system for VPM,
    so you cannot manage packages for projects with older unity.
    You can only launch Unity to open the project.
  - Projects with Unity 4 or older are still not supported, but I hope no one want to use such a vintage Unity with ALCOM.
- New Project Template System [`#2105`](https://github.com/vrc-get/vrc-get/pull/2105) [`#2114`](https://github.com/vrc-get/vrc-get/pull/2114) [`#2125`](https://github.com/vrc-get/vrc-get/pull/2125) [`#2129`](https://github.com/vrc-get/vrc-get/pull/2129) [`#2204`](https://github.com/vrc-get/vrc-get/pull/2204) [`#2259`](https://github.com/vrc-get/vrc-get/pull/2259) [`#2260`](https://github.com/vrc-get/vrc-get/pull/2260) [`#2261`](https://github.com/vrc-get/vrc-get/pull/2261) [`#2275`](https://github.com/vrc-get/vrc-get/pull/2275) [`#2276`](https://github.com/vrc-get/vrc-get/pull/2276)
  - You now can create Project Templates in ALCOM.
  - The new form of template can install multiple VPM packages at once, and you also can import unitypackages.
  - You now can create blank project along with this system change.
- Warning on upgrading major version or installing incompatible versions [`#2159`](https://github.com/vrc-get/vrc-get/pull/2159) [`#2313`](https://github.com/vrc-get/vrc-get/pull/2313)
  - When you're upgrading package versions majorly, you'll see the warning message about breaking changes.
  - I hope this should reduce problems with unexpectedly upgrading packages majorly.
  - In addition, we added more messages when you're installing packages with some compatibility concerns.
  - The previous version only has those messages at the bottom of the window, so you may not notice the message.
  - Not only that, you now can see the package is upgraded, reinstalled, downgraded, or newly installed. 
- Menu option to copy a project [`#2168`](https://github.com/vrc-get/vrc-get/pull/2168) [`#2219`](https://github.com/vrc-get/vrc-get/pull/2219) [`#2225`](https://github.com/vrc-get/vrc-get/pull/2225)
  - Simple enough, you can copy a project.
- Remember recent project locations [`#2182`](https://github.com/vrc-get/vrc-get/pull/2182)
  - ALCOM now remembers a few multiple recent locations for project creation, and you can select from recent locations
- Support for flatpak installation of unity hub [`#1586`](https://github.com/vrc-get/vrc-get/pull/1586)
  - ALCOM now detects flatpak installation of unity hub automatically
- Projects page Grid View [`#2245`](https://github.com/vrc-get/vrc-get/pull/2245) [`#2257`](https://github.com/vrc-get/vrc-get/pull/2257)

### Changed
- Changed how we read VCC's project information [`#1997`](https://github.com/vrc-get/vrc-get/pull/1997) [`#2036`](https://github.com/vrc-get/vrc-get/pull/2036) [`#2041`](https://github.com/vrc-get/vrc-get/pull/2041)
  - Along with this, building this project no longer needs dotnet SDK to build.
- Migrated the project to Rust 2024 [`#1956`](https://github.com/vrc-get/vrc-get/pull/1956)
  - This is internal changes should not cause behavior changes
  - This would require Rust 1.85 for building this project
- Removed `cargo-about` from build-time dependency [`#1961`](https://github.com/vrc-get/vrc-get/pull/1961)
  - This is internal changes should not cause behavior changes
  - I listed here since this may need update on package metadata of some package managers
- The method to retrieve the list of Unity from Unity Hub [`#1808`](https://github.com/vrc-get/vrc-get/pull/1808) [`#1971`](https://github.com/vrc-get/vrc-get/pull/1971)
  - Since this version, ALCOM reads UnityHub's configuration files to get list of Unity installed to the machine.
  - Before this version, ALCOM called headless Unity Hub in the background.
  - New method might have some compatibility problem, especially with some sandbox system.
  - Please report us if you find some problem with the new system.
- Enhance os info for windows [`#1968`](https://github.com/vrc-get/vrc-get/pull/1968)
- You now can select multiple folders at once to adding project [`#2018`](https://github.com/vrc-get/vrc-get/pull/2018)
  - I didn't know official VCC had such a feature. Sorry for lack of feature!
- You now can toggle "Show Prerelease Packages" from Manage Project page [`#2020`](https://github.com/vrc-get/vrc-get/pull/2020)
  - You can toggle "Show Prerelease Packages" from Select Packages dropdown
- The requirements for unity project [`#2106`](https://github.com/vrc-get/vrc-get/pull/2106)
  - Since this version, `Projectsettings/ProjectVersion.txt` is required.
- Improves launching unity behavior [`#2124`](https://github.com/vrc-get/vrc-get/pull/2124)
  - On linux, ALCOM will now read exit code, therefore, Unity no longer remains as a defunct process.
  - On macOS, we now launch Unity as a distinct / individual process, therefore several macOS subsystems should treat Unity as Unity instead of Unity as a part of ALCOM.
- Downgraded glibc requirements for linux images [`#2160`](https://github.com/vrc-get/vrc-get/pull/2160)
  - This release will be built on ubuntu 22.04 so glibc 2.35 is new requirements
  - If you want to use on platforms with older glibc, build yourself or pull request to build on older environments.
- Loading projects / repositories is now asynchronously [`#2169`](https://github.com/vrc-get/vrc-get/pull/2169)
  - You should be able to open a project / install packages much quickly than before!
  - The reload button will keep rotating while loading asynchronously
- Open changelog, documentation, and reinstall single package from package list [`#2184`](https://github.com/vrc-get/vrc-get/pull/2184) [`#2208`](https://github.com/vrc-get/vrc-get/pull/2208) [`#2298`](https://github.com/vrc-get/vrc-get/pull/2298)
  - You can open the changelog and documentation from `...` button at the right of package list
- Option to exclude VPM Packages from backups [`#2185`](https://github.com/vrc-get/vrc-get/pull/2185)
  - You can exclude VPM Packages from backups to reduce size of backup a little
  - However, if the package author ignored the recommendation from VRChat and us, and removed package from their repository, you may need to install another version when restoring the backup.
  - Since many of the repository maintainers have removed many packages in their repository and VPM Packages are relatively small, this feature is disabled by default. You can enable this on the settings page.
- Show the range of requested package in missing dependencies dialog [`#2187`](https://github.com/vrc-get/vrc-get/pull/2187)
- `LastSceneManagerSetup.txt` in `Library` directory will be included in backups or copying project [`#2205`](https://github.com/vrc-get/vrc-get/pull/2205)
  - With this file preserved, you can expect to open the last opened scene file when you opened projects restored from backups.
- Improved behavior when the project directory is not a valid project but the directory exists [`#2225`](https://github.com/vrc-get/vrc-get/pull/2225)
- Open Unity now will update `Last Modified` of a project. [`#2228`](https://github.com/vrc-get/vrc-get/pull/2228)

### Fixed
- Layout shift on select package [`#2045`](https://github.com/vrc-get/vrc-get/pull/2045)
- Unable to change the unity version from "unknown" if ProjectVersion.txt does not exists [`#2183`](https://github.com/vrc-get/vrc-get/pull/2183)
- Uninstall package is not reverted successfully if removing package is prevented by `ERROR_SHARING_VIOLATION` [`#2209`](https://github.com/vrc-get/vrc-get/pull/2209)
- Too Many Open Files on backing up some projects [`#2262`](https://github.com/vrc-get/vrc-get/pull/2262)

## [1.0.1] - 2025-02-05
### Added
- Add Korean localization [`#1822`](https://github.com/vrc-get/vrc-get/pull/1822)

### Fixed
- Fixed toast message when adding repositories [`#1815`](https://github.com/vrc-get/vrc-get/pull/1815)
- Improved several linux desktop support [`#1821`](https://github.com/vrc-get/vrc-get/pull/1821)
- Backup file used UTC time instead of Local time [`#1862`](https://github.com/vrc-get/vrc-get/pull/1862)
- Worlds templates doesn't have proper input axis settings [`#1902`](https://github.com/vrc-get/vrc-get/pull/1902)

## [1.0.0] - 2025-01-01
### Fixed
- Link to unity hub is hardcoded to Japanese [`#1810`](https://github.com/vrc-get/vrc-get/pull/1810)
  - Fixed link to respect currently configured language
- Fixed Logs page autoscroll not enable on start [`#1811`](https://github.com/vrc-get/vrc-get/pull/1811)
- Fixed failed to load project list with invalid unity version stored [`#1813`](https://github.com/vrc-get/vrc-get/pull/1813)

## [0.1.17] - 2024-12-22
### Changed
- Several GUI improvements [`#1672`](https://github.com/vrc-get/vrc-get/pull/1672) [`#1771`](https://github.com/vrc-get/vrc-get/pull/1771) [`#1775`](https://github.com/vrc-get/vrc-get/pull/1775) [`#1772`](https://github.com/vrc-get/vrc-get/pull/1772) [`#1779`](https://github.com/vrc-get/vrc-get/pull/1779)
- Removed `-debugCodeOptimization` from default unity arguments [`#1742`](https://github.com/vrc-get/vrc-get/pull/1742)
- Projects that failes to resolve will also be added to Project List now [`#1748`](https://github.com/vrc-get/vrc-get/pull/1748)
  - Previsously project dir is created but not added to list
- Dialog is shown when some installing packages are not found [`#1749`](https://github.com/vrc-get/vrc-get/pull/1749) [`#1776`](https://github.com/vrc-get/vrc-get/pull/1776)
  - The new dialog also suggest you to google & add repository for the package
  - Previously the first package we could not found are shown on the error toast but now collect and show missing packages as many as possible

### Fixed
- Prerelease version is choosen even if good stable version exists [`#1745`](https://github.com/vrc-get/vrc-get/pull/1745)

## [0.1.16] - 2024-11-12
### Added
- Support for China version of Unity releases like `2022.3.22f1c1` `#1558
- `rpm` `deb` packaging for Linux [`#1575`](https://github.com/vrc-get/vrc-get/pull/1575)
  - This is to test how good / bad `rpm` or `deb` distribution is.
  - We **may** create dnf / apt package repository in the future, but not planned for now.
- Skipping finding legacy assets when downgrading / upgrading / reinstalling package [`#1581`](https://github.com/vrc-get/vrc-get/pull/1581)
  - This will speed up the process of downgrading / upgrading / reinstalling package.

### Changed
- Separated quick open actions to own settings box. [`#1496`](https://github.com/vrc-get/vrc-get/pull/1496)
- Improved behavior with downloading package error [`#1557`](https://github.com/vrc-get/vrc-get/pull/1557)
- Installing unlocked package is now possible with warning [`#1557`](https://github.com/vrc-get/vrc-get/pull/1557)
- Added many logs for installing package [`#1557`](https://github.com/vrc-get/vrc-get/pull/1557)
- Migration feature is no longer marked as experimental [`#1559`](https://github.com/vrc-get/vrc-get/pull/1559)
- Several UX improvements [`#1561`](https://github.com/vrc-get/vrc-get/pull/1561) [`#1565`](https://github.com/vrc-get/vrc-get/pull/1565) [`#1569`](https://github.com/vrc-get/vrc-get/pull/1569) [`#1571`](https://github.com/vrc-get/vrc-get/pull/1571) [`#1573`](https://github.com/vrc-get/vrc-get/pull/1573)
- Added more error log [`#1652`](https://github.com/vrc-get/vrc-get/pull/1652)
- Improved error message when specified drive not found [`#1653`](https://github.com/vrc-get/vrc-get/pull/1653)

### Fixed
- Clicking VCC link while adding vpm repository would close previously opened add repository dialog [`#1570`](https://github.com/vrc-get/vrc-get/pull/1570)
- Opnening Templetes directory might fails [`#1641`](https://github.com/vrc-get/vrc-get/pull/1641)
- Backup file name is incorrect if project name contains '.' [`#1648`](https://github.com/vrc-get/vrc-get/pull/1648)
- Error creating project if the project path is "C:" [`#1651`](https://github.com/vrc-get/vrc-get/pull/1651)
- "missing field Verison" error if some unity version is missing [`#1654`](https://github.com/vrc-get/vrc-get/pull/1654)

## [0.1.15] - 2024-09-05
### Added
- System Information card to Settings Page [`#1406`](https://github.com/vrc-get/vrc-get/pull/1406)
- Traditional Chinese translation [`#1442`](https://github.com/vrc-get/vrc-get/pull/1442)
- Reinstall some selected packages [`#1450`](https://github.com/vrc-get/vrc-get/pull/1450)
- Install and Upgrade packages at once [`#1450`](https://github.com/vrc-get/vrc-get/pull/1450)
- Upgrade to the stable latest version even if some package has newer prerelease version [`#1450`](https://github.com/vrc-get/vrc-get/pull/1450)
- Buttons to open settings, logs, and templates location [`#1451`](https://github.com/vrc-get/vrc-get/pull/1451)
- Error page [`#1457`](https://github.com/vrc-get/vrc-get/pull/1457)
- Ctrl + F on Log, Projects List, and Project page will focus search box on the page [`#1485`](https://github.com/vrc-get/vrc-get/pull/1485)

### Changed
- GitHub Releases for ALCOM is no longer prereleases
- Moved log files to `<vpm-home>/vrc-get/gui-logs` [`#1446`](https://github.com/vrc-get/vrc-get/pull/1446)
- Logs pages overhaul [`#1456`](https://github.com/vrc-get/vrc-get/pull/1456)

### Fixed
- Fails to uninstall packages on macOS with filesystem that doesn't support resource fork [`#1402`](https://github.com/vrc-get/vrc-get/pull/1402)
  - This is typically seen on ExFAT or FAT32 filesystems, not on APFS or HFS+ filesystems.
  - macOS internally creates files starting with `._` for resource fork if the filesystem does not support resource fork.
  - vrc-get-vpm does not handle this file correctly and fails to uninstall the package.
- environment version mismatch error after resolving packages [`#1447`](https://github.com/vrc-get/vrc-get/pull/1447)
- Raw error for InstallAsUnlocked is shown on gui [`#1448`](https://github.com/vrc-get/vrc-get/pull/1448)
- Ctrl + F on Windows will show the search box by WebView2 [`#1485`](https://github.com/vrc-get/vrc-get/pull/1485)
- Project Path is shown instead of Project Name [`#1484`](https://github.com/vrc-get/vrc-get/pull/1484)

## [0.1.14] - 2024-08-13
### Added
- Check and better error for installing unlocked packages [`#1387`](https://github.com/vrc-get/vrc-get/pull/1387)
- Code signing for windows distribution [`#1391`](https://github.com/vrc-get/vrc-get/pull/1391)
  - I hope this would reduce problems with some protection system on windows

### Changed
- Save isMaximized instead of isFullScreen [`#1367`](https://github.com/vrc-get/vrc-get/pull/1367)
- Migrated to Tauri v2 Release Candidate [`#1350`](https://github.com/vrc-get/vrc-get/pull/1350) [`#1386`](https://github.com/vrc-get/vrc-get/pull/1386)
- Incognito mode of webview is now used [`#1388`](https://github.com/vrc-get/vrc-get/pull/1388)
  - This prevents webview from saving something to disk.
  - For macOS platform, `~/Library/WebKit/` will never be used.
  - For windows platform, due to WebView2 limitation, some cache will be saved.

### Fixed
- Unity Launched with ALCOM (AppImage) may crash on linux [`#1362`](https://github.com/vrc-get/vrc-get/pull/1362)
  - Some environment variables still referred ALCOM AppDir.
  - This PR fixes AppDir path for all environment variables.
- Tooltips on the Manage Packages table are not shown [`#1372`](https://github.com/vrc-get/vrc-get/pull/1372)
- Resolve needed button is shown if unlocked package in dependencies section [`#1387`](https://github.com/vrc-get/vrc-get/pull/1387)

## [0.1.13] - 2024-07-27
### Fixed
- Upgrading 0.1.11 to 0.1.12 will installs to wrong directory [`#1322`](https://github.com/vrc-get/vrc-get/pull/1322)

## [0.1.12] - 2024-07-25
### Added
- Way to customize default command-line arguments for unity [`#1304`](https://github.com/vrc-get/vrc-get/pull/1304)
  - You now can change default command-line arguments

### Changed
- Include commit hash for issue report [`#1288`](https://github.com/vrc-get/vrc-get/pull/1288)
- Use default config if `config.json` is corrupted [`#1307`](https://github.com/vrc-get/vrc-get/pull/1307)
  - Previously, ALCOM will crash if `config.json` is corrupted. Now, ALCOM will use default config if `config.json` is corrupted.

### Fixed
- Language Selector is very unstable [`#1287`](https://github.com/vrc-get/vrc-get/pull/1287)
- Typo in the bundle identifier [`#1291`](https://github.com/vrc-get/vrc-get/pull/1291)
  - The bundle identifier is changed to `com.anatawa12.vrc-get` from `com.anataw12.vrc-get`
  - This may leave the old bundle identifier in the registry. Please remove the old one manually.
- Not working as SPA on linux platform [`#1300`](https://github.com/vrc-get/vrc-get/pull/1300)
- Links are not working with KDE6 [`#1260`](https://github.com/vrc-get/vrc-get/pull/1260)
  - Since this version, system `xdg-open` will be used for opening links.
    Please make sure you have `xdg-open` in your environment.
    (I believe most modern desktop environment has that so I believe no opearation is needed)

## [0.1.11] - 2024-07-17
### Fixed
- Language Settings is not loaded on linux or macOS [`#1286`](https://github.com/vrc-get/vrc-get/pull/1286)

## [0.1.10] - 2024-07-16
### Added
- Change Unity version [`#1246`](https://github.com/vrc-get/vrc-get/pull/1246)

### Fixed
- Fails to open projects contains whitespace in project name on windows [`#1256`](https://github.com/vrc-get/vrc-get/pull/1256)

## [0.1.10-beta.4] - 2024-07-07
### Added
- Initial Setup Process [`#1214`](https://github.com/vrc-get/vrc-get/pull/1214)
  - There are few settings should be set up before using ALCOM.
  - Since this version, ALCOM will show the initial setup process if the settings are not set up.
- User Package Management [`#1222`](https://github.com/vrc-get/vrc-get/pull/1222)

### Fixed
- There is no way to remove ALCOM for `vcc:` link [`#1222`](https://github.com/vrc-get/vrc-get/pull/1222)
  - Since this version, ALCOM will remove ALCOM from the `vcc:` link registry on uninstallation.

## [0.1.10-beta.3] - 2024-07-04
### Added
- Importing / Exporting Repositories list [`#1209`](https://github.com/vrc-get/vrc-get/pull/1209)

### Fixed
- Maximized is not saved on windows [`#902`](https://github.com/vrc-get/vrc-get/pull/902)

## [0.1.10-beta.2] - 2024-07-03
Release pipeline fixes
## [0.1.10-beta.1] - 2024-07-03
### Added
- Button to clear package cache [`#1204`](https://github.com/vrc-get/vrc-get/pull/1204)

### Changed
- Error message will be shown if the SHA256 hash of the downloaded zip file does not match with the hash in the repository [`#1183`](https://github.com/vrc-get/vrc-get/pull/1183)
    - Currently, official VCC does not verify the hash of the downloaded zip file, but it's better to verify the hash.
    - For compatibility, even if the hash does not match, the file will be extracted with an error message.
    - In the future, we may make this a hard error.
- Localized upgrade notice dialog [`#1200`](https://github.com/vrc-get/vrc-get/pull/1200)
- Update notice can upgrade ALCOM to beta releases [`#1200`](https://github.com/vrc-get/vrc-get/pull/1200)

## [0.1.9] - 2024-06-26
### Fixed
- UI Freezes in many situations [`#1177`](https://github.com/vrc-get/vrc-get/pull/1177)

## [0.1.8] - 2024-06-25
### Added
- De-duplicating duplicated projects or Unity in VCC project list [`#1081`](https://github.com/vrc-get/vrc-get/pull/1081)
- Show package description on hovering package name / id [`#1118`](https://github.com/vrc-get/vrc-get/pull/1118)
- Customizing Command Line Arguments for Unity [`#1127`](https://github.com/vrc-get/vrc-get/pull/1127)
- Preserve Unity if multiple instance of the same unity version are installed [`#1127`](https://github.com/vrc-get/vrc-get/pull/1127)
- Open Project / Backup Location button on Settings Page [`#1140`](https://github.com/vrc-get/vrc-get/pull/1140)

### Changed
- Refine Dark Theme [`#1083`](https://github.com/vrc-get/vrc-get/pull/1083)
- Show package display name on uninstalled toast [`#1086`](https://github.com/vrc-get/vrc-get/pull/1086)
- Improved performance of package search [`#1131`](https://github.com/vrc-get/vrc-get/pull/1131)
- Swapped heroicons for lucide-react [`#1129`](https://github.com/vrc-get/vrc-get/pull/1129)

### Fixed
- Unity from Unity Hub will be registered as manually registered Unity [`#1081`](https://github.com/vrc-get/vrc-get/pull/1081)
- Unity selector radio button does not work well [`#1082`](https://github.com/vrc-get/vrc-get/pull/1082)
- `vcc:` link install button does not work well on linux [`#1117`](https://github.com/vrc-get/vrc-get/pull/1117)

## [0.1.7] - 2024-05-30
### Added
- Support for dark theme [`#1028`](https://github.com/vrc-get/vrc-get/pull/1028) [`#1044`](https://github.com/vrc-get/vrc-get/pull/1044)

### Changed
- Changed component library to shadcn [`#1028`](https://github.com/vrc-get/vrc-get/pull/1028)
- Informational message will be shown if you've installed fake latest because of the Unity version [`#1046`](https://github.com/vrc-get/vrc-get/pull/1046) [`#1061`](https://github.com/vrc-get/vrc-get/pull/1061) 
- Show newly installed packages and reinstalling packages separately [`#1052`](https://github.com/vrc-get/vrc-get/pull/1052)
- Prevents opening multiple unity instances [`#1055`](https://github.com/vrc-get/vrc-get/pull/1055) [`#1062`](https://github.com/vrc-get/vrc-get/pull/1062)
- Migration will be prevented if the project is opened in Unity [`#1055`](https://github.com/vrc-get/vrc-get/pull/1055) [`#1062`](https://github.com/vrc-get/vrc-get/pull/1062)

### Fixed
- Clicking '+' of the incompatible package will do nothing [`#1046`](https://github.com/vrc-get/vrc-get/pull/1046)
- Opening Manage Project page will cause VCC to crash [`#1048`](https://github.com/vrc-get/vrc-get/pull/1048)
- Fails to load installed unity versions if Unity 2018 is installed again [`#1051`](https://github.com/vrc-get/vrc-get/pull/1051)

## [0.1.6] - 2024-05-21
### Fixed
- Fails to load installed unity versions if Unity 2018 is installed [`#1024`](https://github.com/vrc-get/vrc-get/pull/1024)

## [0.1.5] - 2024-05-21
### Removed
- Support perMachine install [`#1021`](https://github.com/vrc-get/vrc-get/pull/1021)
  - Due to problems of tauri updater and installer, it's not good to support perMachine for now.

## [0.1.4] - 2024-05-20
### Added
- `vcc://` support [`#978`](https://github.com/vrc-get/vrc-get/pull/978)
  - This is enabled by default for macOS and you have to enable manually on Settings page for windows and linux.
- per-package `headers` field support [`#718`](https://github.com/vrc-get/vrc-get/pull/718)

### Changed
- Improved project Template selection [`#967`](https://github.com/vrc-get/vrc-get/pull/967)
- Ask installing unity for a project if not installed [`#988`](https://github.com/vrc-get/vrc-get/pull/988)
- Removed Visual Scripting from dependencies of template projects [`#991`](https://github.com/vrc-get/vrc-get/pull/991)
- Support more legacy browsers [`#994`](https://github.com/vrc-get/vrc-get/pull/994)
- Improved UI with narrow windows [`#1003`](https://github.com/vrc-get/vrc-get/pull/1003)
- Make package name gray-outed if not installed [`#1018`](https://github.com/vrc-get/vrc-get/pull/1018)

### Fixed
- Impossible to install for machine (for Windows) [`#976`](https://github.com/vrc-get/vrc-get/pull/976)
- Japanese variant of CJK Ideograph is used for Simplified Chinese [`#980`](https://github.com/vrc-get/vrc-get/pull/980)
  - Since this version, ALCOM will always use `system-ui` font for all languages.
- Last modified is not updated on opening unity again [`#995`](https://github.com/vrc-get/vrc-get/pull/995)

## [0.1.3] - 2024-05-13
### Added
- Template for unity 2022.3.6f1 [`#956`](https://github.com/vrc-get/vrc-get/pull/956)

### Changed
- Support repositories with bad packages [`#954`](https://github.com/vrc-get/vrc-get/pull/954)
- Use url in settings.json to load remote repository [`#955`](https://github.com/vrc-get/vrc-get/pull/955)

### Fixed
- Project page is not refreshed after unity patch migration [`#941`](https://github.com/vrc-get/vrc-get/pull/941)
- VCC Crashes after opening settings page [`#942`](https://github.com/vrc-get/vrc-get/pull/942)
- Resolve needed check ignores legacy packages [`#952`](https://github.com/vrc-get/vrc-get/pull/952)

## [0.1.2] - 2024-05-10
### Fixed
- Unity version used in template is not updated [`#933`](https://github.com/vrc-get/vrc-get/pull/933)
  - We upgraded Unity to 2022.3.22f1

## [0.1.1] - 2024-05-10
### Added
- `/opt/unityhub/unityhub` to the unity hub search path [`#812`](https://github.com/vrc-get/vrc-get/pull/812)
  - The path is the default path for official apt distribution
- Issue Report button feature in Settings [`#821`](https://github.com/vrc-get/vrc-get/pull/821)
- German translation [`#824`](https://github.com/vrc-get/vrc-get/pull/824)
- SDK2 Project is now shown as type "SDK2" [`#869`](https://github.com/vrc-get/vrc-get/pull/869)
- Select Unity Path if there are two or more Unity of the same version installed [`#863`](https://github.com/vrc-get/vrc-get/pull/863)
  - Currently, ALCOM will ask every time you open Unity. We will implement saving the selection in the future.
- Unity 2022 patch version migration [`#863`](https://github.com/vrc-get/vrc-get/pull/863)
- Legacy Assets are remove even if the specified GUID does not match with the actual GUID [`#901`](https://github.com/vrc-get/vrc-get/pull/901)
  - This follows VCC 2.3.0 beta 3 behavior.
- Added a French language translation [`#904`](https://github.com/vrc-get/vrc-get/pull/904)
- Updated the recommended Unity 2022 version to 2022.3.22f1 [`#928`](https://github.com/vrc-get/vrc-get/pull/928)
- Resolve suggestion [`#930`](https://github.com/vrc-get/vrc-get/pull/930)

### Fixed
- Impossible to control some portion if the window is narrow [`#805`](https://github.com/vrc-get/vrc-get/pull/805)
- Reorder Sidebar menu for clearer organization [`#820`](https://github.com/vrc-get/vrc-get/pull/820)
- Background is black if dark mode [`#811`](https://github.com/vrc-get/vrc-get/pull/811)
  - Plaease wait a while for the dark mode support
- Added dedicated messages for bulk actions in manage packages page [`#819`](https://github.com/vrc-get/vrc-get/pull/819)
- Panics are ignored [`#846`](https://github.com/vrc-get/vrc-get/pull/846)
  - From this version, panics will be logged to error logs instead of stderr.
- We cannot see packages from newly added repository just after adding repository [`#903`](https://github.com/vrc-get/vrc-get/pull/903)

## [0.1.0] - 2024-04-18
## [0.1.0-rc.0] - 2024-04-18
### Changed
- Reduced network load by reducing fetching remote repository [`#800`](https://github.com/vrc-get/vrc-get/pull/800)
  - Remote repositories will not be fetched for 5 minutes after the last fetch.
  - Please click the refresh button on the package page if you want to fetch the remote repository immediately.
- Preserve if fullscreen [`#801`](https://github.com/vrc-get/vrc-get/pull/801)

### Fixed
- Bad behaviors with minimizing the window [`#798`](https://github.com/vrc-get/vrc-get/pull/798)
- Error if backup folder does not exist [`#799`](https://github.com/vrc-get/vrc-get/pull/799)
- Unable to control if error occurs while backup is in progress [`#799`](https://github.com/vrc-get/vrc-get/pull/799)

## [0.1.0-beta.21] - 2024-04-16
### Added
- Simplified Chinese localization [`#765`](https://github.com/vrc-get/vrc-get/pull/765)
  - Thank you [@lonelyicer](https://github.com/lonelyicer)!
- Improved handling for unlocked packages [`#790`](https://github.com/vrc-get/vrc-get/pull/790)
- locale detection [`#771`](https://github.com/vrc-get/vrc-get/pull/771)

### Fixed
- Window size is not preserved when the app is closed with command + Q in macOS [`#769`](https://github.com/vrc-get/vrc-get/pull/769)
- Panic with relative paths [`#770`](https://github.com/vrc-get/vrc-get/pull/770)
- Update last modified on open Unity not working [`#775`](https://github.com/vrc-get/vrc-get/pull/775)
- Multiple instances can be launched [`#791`](https://github.com/vrc-get/vrc-get/pull/791)

## [0.1.0-beta.20] - 2024-04-13
### Added
- Check for update button on the settings page [`#762`](https://github.com/vrc-get/vrc-get/pull/762)
- Click version name to copy version name [`#761`](https://github.com/vrc-get/vrc-get/pull/761)
- Bulk upgrade, install, and remove packages [`#752`](https://github.com/vrc-get/vrc-get/pull/752)

### Changed
- Relax validation for `package.json` for local user packages [`#750`](https://github.com/vrc-get/vrc-get/pull/750)
- Use star instead of check on the favorite row in the project list [`#755`](https://github.com/vrc-get/vrc-get/pull/755)
- Moved the `Upgrade All` button to front [`#757`](https://github.com/vrc-get/vrc-get/pull/757)
- Renamed the application to ALCOM [`#760`](https://github.com/vrc-get/vrc-get/pull/760)

## [0.1.0-beta.19] - 2024-04-07
### Added
- Remove old log files [`#721`](https://github.com/vrc-get/vrc-get/pull/721) [`#729`](https://github.com/vrc-get/vrc-get/pull/729)
- Add repository with headers [`#725`](https://github.com/vrc-get/vrc-get/pull/725)

### Changed
- GUI Style improvement [`#722`](https://github.com/vrc-get/vrc-get/pull/722) [`#721`](https://github.com/vrc-get/vrc-get/pull/721) [`#720`](https://github.com/vrc-get/vrc-get/pull/720) [`#730`](https://github.com/vrc-get/vrc-get/pull/730) [`#731`](https://github.com/vrc-get/vrc-get/pull/731) [`#739`](https://github.com/vrc-get/vrc-get/pull/739)
- Confirm when removing repository [`#725`](https://github.com/vrc-get/vrc-get/pull/725)

### Fixed
- Last Modified row is not localized [`#723`](https://github.com/vrc-get/vrc-get/pull/723)

## [0.1.0-beta.18] - 2024-04-05
### Added
- Backup Project [`#714`](https://github.com/vrc-get/vrc-get/pull/714)
- Favorite project and sort by name [`#717`](https://github.com/vrc-get/vrc-get/pull/717)

### Fixed
- Unity 2022 Migration can fail with Compilation Error [`#712`](https://github.com/vrc-get/vrc-get/pull/712)

## [0.1.0-beta.17] - 2024-04-01
### Changed
- Update last modified on open Unity [`#697`](https://github.com/vrc-get/vrc-get/pull/697)

### Fixed
- Shown language name is not changed [`#694`](https://github.com/vrc-get/vrc-get/pull/694) 
- Installing package while Unity can be failed [`#696`](https://github.com/vrc-get/vrc-get/pull/696)

## [0.1.0-beta.16] - 2024-03-29
### Added
- Japanese Localization [`#674`](https://github.com/vrc-get/vrc-get/pull/674)

### Changed
- Package names on the Apply Changes dialog and a few other texts are now bold [`#676`](https://github.com/vrc-get/vrc-get/pull/676)
- Deleting a project now moves its folder to trash instead of hard deleting [`#676`](https://github.com/vrc-get/vrc-get/pull/676)

### Fixed
- World icon does not appear in the project list [`#625`](https://github.com/vrc-get/vrc-get/pull/625)
- Remove project button on the manage project page is not working [`#676`](https://github.com/vrc-get/vrc-get/pull/676)
- Project name warning is too bright [`#676`](https://github.com/vrc-get/vrc-get/pull/676)
- Unable to touch any button if Apply Changes dialog is long [`#676`](https://github.com/vrc-get/vrc-get/pull/676)
- The package order is not deterministic [`#676`](https://github.com/vrc-get/vrc-get/pull/676)
- Path separator is not correct on Windows [`#676`](https://github.com/vrc-get/vrc-get/pull/676)
- Same project can be added multiple times [`#676`](https://github.com/vrc-get/vrc-get/pull/676)
- Create button on the creating project dialog is not disabled [`#676`](https://github.com/vrc-get/vrc-get/pull/676)
- We can control the web ui while file picker is opened [`#676`](https://github.com/vrc-get/vrc-get/pull/676)
- Unrecoverable error when trying to add a non-project folder [`#676`](https://github.com/vrc-get/vrc-get/pull/676)
- Prerelease packages can be installed if version range has prerelease while the option is off [`#676`](https://github.com/vrc-get/vrc-get/pull/676)
- Handling whitespaces in the path of the project is not correct [`#676`](https://github.com/vrc-get/vrc-get/pull/676)
- We could not add a Unity manually [`#676`](https://github.com/vrc-get/vrc-get/pull/676)
- Legacy packages of installed packages are shown [`#676`](https://github.com/vrc-get/vrc-get/pull/676)
- False positive conflicts with legacy packages [`#676`](https://github.com/vrc-get/vrc-get/pull/676)
- Package order on the Apply Changes dialog is not deterministic [`#676`](https://github.com/vrc-get/vrc-get/pull/676)

## [0.1.0-beta.15] - 2024-03-16

- Not working on Windows [`#615`](https://github.com/vrc-get/vrc-get/pull/615)

## [0.1.0-beta.14] - 2024-03-16

- Create Project from Template [`#594`](https://github.com/vrc-get/vrc-get/pull/594)
    - Please note that vrc-get uses our own templates for project creation.
- Preserve window size [`#607`](https://github.com/vrc-get/vrc-get/pull/607)
- Toggle show prerelease packages [`#610`](https://github.com/vrc-get/vrc-get/pull/610)
- i18n support [`#614`](https://github.com/vrc-get/vrc-get/pull/614)

- vrc-get specific configuration is moved
  to `vrc-get/settings.json` [`#607`](https://github.com/vrc-get/vrc-get/pull/607)
    - This is done because we separated file for vrc-get-gui config file, and we may have more in the future os
      to not dirty the folder, I moved the config file to `vrc-get` folder.

- Bad behaviors with Unity 2018 [`#605`](https://github.com/vrc-get/vrc-get/pull/605)
- Bad behavior when trying installing the installed version [`#608`](https://github.com/vrc-get/vrc-get/pull/608)
- Some embedded / installed vpm package is not recognized by
  vrc-get [`#609`](https://github.com/vrc-get/vrc-get/pull/609)
- Http page can be opened in the browser [`#611`](https://github.com/vrc-get/vrc-get/pull/611)

## [0.1.0-beta.13] - 2024-03-12

- Migrate legacy VRCSDK3 project to VPM VRCSDK [`#580`](https://github.com/vrc-get/vrc-get/pull/580)

- Show "Not Selected" instead of "none" if the corresponding repositories are not
  selected [`#568`](https://github.com/vrc-get/vrc-get/pull/568)
- vrc-get now finds unity hub from registry key [`#590`](https://github.com/vrc-get/vrc-get/pull/590)

- Legacy Projects cannot be added to VCC project list [`#586`](https://github.com/vrc-get/vrc-get/pull/586)
- Removing repository doesn't remove package from list [`#587`](https://github.com/vrc-get/vrc-get/pull/587)

## [0.1.0-beta.12] - 2024-03-09

## [0.1.0-beta.11] - 2024-03-09

## [0.1.0-beta.10] - 2024-03-09

## [0.1.0-beta.9] - 2024-03-09

## [0.1.0-beta.8] - 2024-03-09

- Settings and Repositories page [`#522`](https://github.com/vrc-get/vrc-get/pull/522)
- Auto Update [`#557`](https://github.com/vrc-get/vrc-get/pull/557)

- The color of "Remove from the List" button is now default one. [`#524`](https://github.com/vrc-get/vrc-get/pull/524)

- Unity launched by vrc-get is shown as a part of vrc-get-gui [`#530`](https://github.com/vrc-get/vrc-get/pull/530)
- Fails to load all repositories if fails to load one repository [`#551`](https://github.com/vrc-get/vrc-get/pull/551)

## [0.1.0-beta.7] - 2024-03-04

- Remove Project [`#521`](https://github.com/anatawa12/vrc-get/pull/521)
- Migrate a Copy [`#522`](https://github.com/anatawa12/vrc-get/pull/522)

- Show unity log while migration [`#519`](https://github.com/anatawa12/vrc-get/pull/519)
- MacOS build is now a universal binary [`#520`](https://github.com/anatawa12/vrc-get/pull/520)
- Use local time for timestamp in log file [`#523`](https://github.com/anatawa12/vrc-get/pull/523)

- No user agent for http requests [`#513`](https://github.com/anatawa12/vrc-get/pull/513)

## [0.1.0-beta.6] - 2024-03-03

- Licenses page [`#504`](https://github.com/anatawa12/vrc-get/pull/504)
    - Currently under Settings page.
- Reinstall Packages [`#508`](https://github.com/anatawa12/vrc-get/pull/508)
    - Actually, this button is equivalent to `vrc-get resolve`.
    - To add this button, Upgrade All button is moved into the dropdown menu.

- Improved logging [`#505`](https://github.com/anatawa12/vrc-get/pull/505)
- Improved indication for error [`#512`](https://github.com/anatawa12/vrc-get/pull/512)
- Show a project as not exists if the directory does not exist [`#512`](https://github.com/anatawa12/vrc-get/pull/512)

- We can click upgrade button while installing packages [`#507`](https://github.com/anatawa12/vrc-get/pull/507)
- Packages for Avatars are shown if the project is Worlds project and vice
  versa [`#510`](https://github.com/anatawa12/vrc-get/pull/510)

## [0.1.0-beta.5] - 2024-03-02

- Support for Show Prereleases [`#495`](https://github.com/anatawa12/vrc-get/pull/495)

- The version name is shown on the menu instead of settings page [`#496`](https://github.com/anatawa12/vrc-get/pull/496)

- Fails to load package.json with invalid url in url field [`#492`](https://github.com/anatawa12/vrc-get/pull/492)
    - This makes `d4rkAvatarOptimizer` is recognized as not installed.
- Log file is not saved on windows [`#493`](https://github.com/anatawa12/vrc-get/pull/493)

## [0.1.0-beta.4] - 2024-03-01

- See and save logs of the vrc-get-gui [`#475`](https://github.com/anatawa12/vrc-get/pull/475)
- Link to changelog when install [`#481`](https://github.com/anatawa12/vrc-get/pull/481)
    - This uses [`changelogUrl` of UPM Manifest][changelog-of-upm-manifest]. Please add `changelogUrl` to your vpm
      repository.
- Upgrade all button [`#483`](https://github.com/anatawa12/vrc-get/pull/483)
- Add version information to the settings page [`#484`](https://github.com/anatawa12/vrc-get/pull/484)

[changelog-of-upm-manifest]: https://docs.unity3d.com/2022.3/Documentation/Manual/upm-manifestPkg.html#changelogUrl

- Message protrudes from toasts or dialogs [`#469`](https://github.com/anatawa12/vrc-get/pull/469)
- Window name should be `vrc-get-gui` but was `vrc-get GUI` [`#474`](https://github.com/anatawa12/vrc-get/pull/474)

## [0.1.0-beta.3]

- Initial implementation [`#411`](https://github.com/anatawa12/vrc-get/pull/411)
    - This includes the following features
        - Load Project List from VCC's database
        - Adding Existing Project
        - List VPM Packages installed in the project
        - Add / Remove VPM package to / from the project
        - Open Unity
- Changelog [`#422`](https://github.com/anatawa12/vrc-get/pull/422)
- Apple code signing [`#422`](https://github.com/anatawa12/vrc-get/pull/422)
- Migrate vpm 2019 project to 2022 [`#435`](https://github.com/anatawa12/vrc-get/pull/435)

[Unreleased]: https://github.com/vrc-get/vrc-get/compare/gui-v1.1.2...HEAD
[1.1.2]: https://github.com/vrc-get/vrc-get/compare/gui-v1.1.1...gui-v1.1.2
[1.1.1]: https://github.com/vrc-get/vrc-get/compare/gui-v1.1.0...gui-v1.1.1
[1.1.0]: https://github.com/vrc-get/vrc-get/compare/gui-v1.0.1...gui-v1.1.0
[1.0.1]: https://github.com/vrc-get/vrc-get/compare/gui-v1.0.0...gui-v1.0.1
[1.0.0]: https://github.com/vrc-get/vrc-get/compare/gui-v0.1.17...gui-v1.0.0
[0.1.17]: https://github.com/vrc-get/vrc-get/compare/gui-v0.1.16...gui-v0.1.17
[0.1.16]: https://github.com/vrc-get/vrc-get/compare/gui-v0.1.15...gui-v0.1.16
[0.1.15]: https://github.com/vrc-get/vrc-get/compare/gui-v0.1.14...gui-v0.1.15
[0.1.14]: https://github.com/vrc-get/vrc-get/compare/gui-v0.1.13...gui-v0.1.14
[0.1.13]: https://github.com/vrc-get/vrc-get/compare/gui-v0.1.12...gui-v0.1.13
[0.1.12]: https://github.com/vrc-get/vrc-get/compare/gui-v0.1.11...gui-v0.1.12
[0.1.11]: https://github.com/vrc-get/vrc-get/compare/gui-v0.1.10...gui-v0.1.11
[0.1.10]: https://github.com/vrc-get/vrc-get/compare/gui-v0.1.10-beta.4...gui-v0.1.10
[0.1.10-beta.4]: https://github.com/vrc-get/vrc-get/compare/gui-v0.1.10-beta.3...gui-v0.1.10-beta.4
[0.1.10-beta.3]: https://github.com/vrc-get/vrc-get/compare/gui-v0.1.10-beta.2...gui-v0.1.10-beta.3
[0.1.10-beta.2]: https://github.com/vrc-get/vrc-get/compare/gui-v0.1.10-beta.1...gui-v0.1.10-beta.2
[0.1.10-beta.1]: https://github.com/vrc-get/vrc-get/compare/gui-v0.1.9...gui-v0.1.10-beta.1
[0.1.9]: https://github.com/vrc-get/vrc-get/compare/gui-v0.1.8...gui-v0.1.9
[0.1.8]: https://github.com/vrc-get/vrc-get/compare/gui-v0.1.7...gui-v0.1.8
[0.1.7]: https://github.com/vrc-get/vrc-get/compare/gui-v0.1.6...gui-v0.1.7
[0.1.6]: https://github.com/vrc-get/vrc-get/compare/gui-v0.1.5...gui-v0.1.6
[0.1.5]: https://github.com/vrc-get/vrc-get/compare/gui-v0.1.4...gui-v0.1.5
[0.1.4]: https://github.com/vrc-get/vrc-get/compare/gui-v0.1.3...gui-v0.1.4
[0.1.3]: https://github.com/vrc-get/vrc-get/compare/gui-v0.1.2...gui-v0.1.3
[0.1.2]: https://github.com/vrc-get/vrc-get/compare/gui-v0.1.1...gui-v0.1.2
[0.1.1]: https://github.com/vrc-get/vrc-get/compare/gui-v0.1.0...gui-v0.1.1
[0.1.0]: https://github.com/vrc-get/vrc-get/compare/gui-v0.1.0-rc.0...gui-v0.1.0
[0.1.0-rc.0]: https://github.com/vrc-get/vrc-get/compare/gui-v0.1.0-beta.21...gui-v0.1.0-rc.0
[0.1.0-beta.21]: https://github.com/vrc-get/vrc-get/compare/gui-v0.1.0-beta.20...gui-v0.1.0-beta.21
[0.1.0-beta.20]: https://github.com/vrc-get/vrc-get/compare/gui-v0.1.0-beta.19...gui-v0.1.0-beta.20
[0.1.0-beta.19]: https://github.com/vrc-get/vrc-get/compare/gui-v0.1.0-beta.18...gui-v0.1.0-beta.19
[0.1.0-beta.18]: https://github.com/vrc-get/vrc-get/compare/gui-v0.1.0-beta.17...gui-v0.1.0-beta.18
[0.1.0-beta.17]: https://github.com/vrc-get/vrc-get/compare/gui-v0.1.0-beta.16...gui-v0.1.0-beta.17
[0.1.0-beta.16]: https://github.com/vrc-get/vrc-get/compare/gui-v0.1.0-beta.15...gui-v0.1.0-beta.16
[0.1.0-beta.15]: https://github.com/vrc-get/vrc-get/compare/gui-v...gui-v0.1.0-beta.15

[0.1.0-beta.14]: https://github.com/vrc-get/vrc-get/compare/gui-v0.1.0-beta.13...gui-v0.1.0-beta.14

[0.1.0-beta.13]: https://github.com/vrc-get/vrc-get/compare/gui-v0.1.0-beta.12...gui-v0.1.0-beta.13

[0.1.0-beta.12]: https://github.com/vrc-get/vrc-get/compare/gui-v0.1.0-beta.11...gui-v0.1.0-beta.12

[0.1.0-beta.11]: https://github.com/vrc-get/vrc-get/compare/gui-v0.1.0-beta.10...gui-v0.1.0-beta.11

[0.1.0-beta.10]: https://github.com/vrc-get/vrc-get/compare/gui-v0.1.0-beta.9...gui-v0.1.0-beta.10

[0.1.0-beta.9]: https://github.com/vrc-get/vrc-get/compare/gui-v0.1.0-beta.8...gui-v0.1.0-beta.9

[0.1.0-beta.8]: https://github.com/vrc-get/vrc-get/compare/gui-v0.1.0-beta.7...gui-v0.1.0-beta.8

[0.1.0-beta.7]: https://github.com/anatawa12/vrc-get/compare/gui-v0.1.0-beta.6...gui-v0.1.0-beta.7

[0.1.0-beta.6]: https://github.com/anatawa12/vrc-get/compare/gui-v0.1.0-beta.5...gui-v0.1.0-beta.6

[0.1.0-beta.5]: https://github.com/anatawa12/vrc-get/compare/gui-v0.1.0-beta.4...gui-v0.1.0-beta.5

[0.1.0-beta.4]: https://github.com/anatawa12/vrc-get/compare/gui-v0.1.0-beta.3...gui-v0.1.0-beta.4

[0.1.0-beta.3]: https://github.com/anatawa12/vrc-get/releases/tag/gui-v0.1.0-beta.3<|MERGE_RESOLUTION|>--- conflicted
+++ resolved
@@ -15,13 +15,10 @@
 - Improved the Template Editor with AutoComplete `#2371`
   - You no longer need to remember the package name (id) and version associated with the package.
   - You now can search package by display name, name (id), aliases to enter package name, and ALCOM shows common version range for you.
-<<<<<<< HEAD
+- Updated project settings of templates to include Item layer `#2373`
+  - You should no longer need to update layers and collision matrix before uploading world
 - Improved behavior about `settings.json` to `vcc.litedb` migration `#2327`
   - See [`vrchat-community/creator-companion#492`](https://github.com/vrchat-community/creator-companion/issues/492) and the PR for details
-=======
-- Updated project settings of templates to include Item layer `#2373`
-  - You should no longer need to update layers and collision matrix before uploading world
->>>>>>> 44d6669d
 
 ### Deprecated
 
