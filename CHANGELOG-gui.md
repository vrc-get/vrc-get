--- conflicted
+++ resolved
@@ -10,11 +10,8 @@
 ### Added
 - `/opt/unityhub/unityhub` to the unity hub search path `#812`
   - The path is the default path for official apt distribution
-<<<<<<< HEAD
+- Issue Report button feature in Settings `#821`
 - German translation `#824`
-=======
-- Issue Report button feature in Settings `#821`
->>>>>>> c112760a
 
 ### Changed
 
